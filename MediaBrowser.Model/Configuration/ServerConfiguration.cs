--- conflicted
+++ resolved
@@ -271,8 +271,11 @@
         /// </summary>
         public string[] KnownProxies { get; set; }
 
-        /// <summary>
-<<<<<<< HEAD
+        /// Gets or sets the number of days we should retain activity logs.
+        /// </summary>
+        public int? ActivityLogRetentionDays { get; set; }
+
+        /// <summary>
         /// Gets or sets the how the library scan fans out.
         /// </summary>
         public int LibraryScanFanoutConcurrency { get; set; }
@@ -281,11 +284,6 @@
         /// Gets or sets the how many metadata refreshes can run concurrently.
         /// </summary>
         public int LibraryMetadataRefreshConcurrency { get; set; }
-=======
-        /// Gets or sets the number of days we should retain activity logs.
-        /// </summary>
-        public int? ActivityLogRetentionDays { get; set; }
->>>>>>> 363d41f9
 
         /// <summary>
         /// Initializes a new instance of the <see cref="ServerConfiguration" /> class.
@@ -397,12 +395,9 @@
             SlowResponseThresholdMs = 500;
             CorsHosts = new[] { "*" };
             KnownProxies = Array.Empty<string>();
-<<<<<<< HEAD
+            ActivityLogRetentionDays = 30;
+            LibraryScanFanoutConcurrency = 0;
             LibraryMetadataRefreshConcurrency = 0;
-            LibraryScanFanoutConcurrency = 0;
-=======
-            ActivityLogRetentionDays = 30;
->>>>>>> 363d41f9
         }
     }
 
