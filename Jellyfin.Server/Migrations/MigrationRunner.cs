--- conflicted
+++ resolved
@@ -19,11 +19,8 @@
             typeof(Routines.DisableTranscodingThrottling),
             typeof(Routines.CreateUserLoggingConfigFile),
             typeof(Routines.MigrateActivityLogDb),
-<<<<<<< HEAD
+            typeof(Routines.RemoveDuplicateExtras),
             typeof(Routines.MigrateUserDb)
-=======
-            typeof(Routines.RemoveDuplicateExtras)
->>>>>>> 652e9702
         };
 
         /// <summary>
