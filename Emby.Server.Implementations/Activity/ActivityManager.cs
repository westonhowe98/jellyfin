using System;
using MediaBrowser.Controller.Library;
using MediaBrowser.Model.Activity;
using MediaBrowser.Model.Events;
using MediaBrowser.Model.Querying;

namespace Emby.Server.Implementations.Activity
{
    /// <summary>
    /// The activity log manager.
    /// </summary>
    public class ActivityManager : IActivityManager
    {
<<<<<<< HEAD
        /// <inheritdoc />
        public event EventHandler<GenericEventArgs<ActivityLogEntry>> EntryCreated;

        private readonly IActivityRepository _repo;
        private readonly IUserManager _userManager;

        /// <summary>
        /// Initializes a new instance of the <see cref="ActivityManager"/> class.
        /// </summary>
        /// <param name="repo">The activity repository.</param>
        /// <param name="userManager">The user manager.</param>
        public ActivityManager(
            IActivityRepository repo,
            IUserManager userManager)
=======
        private readonly IActivityRepository _repo;
        private readonly IUserManager _userManager;

        public ActivityManager(IActivityRepository repo, IUserManager userManager)
>>>>>>> a85b1dcb
        {
            _repo = repo;
            _userManager = userManager;
        }

<<<<<<< HEAD
        /// <inheritdoc />
=======
        public event EventHandler<GenericEventArgs<ActivityLogEntry>> EntryCreated;

>>>>>>> a85b1dcb
        public void Create(ActivityLogEntry entry)
        {
            entry.Date = DateTime.UtcNow;

            _repo.Create(entry);

            EntryCreated?.Invoke(this, new GenericEventArgs<ActivityLogEntry>(entry));
        }

        /// <inheritdoc />
        public QueryResult<ActivityLogEntry> GetActivityLogEntries(DateTime? minDate, bool? hasUserId, int? startIndex, int? limit)
        {
            var result = _repo.GetActivityLogEntries(minDate, hasUserId, startIndex, limit);

            foreach (var item in result.Items)
            {
                if (item.UserId == Guid.Empty)
                {
                    continue;
                }

                var user = _userManager.GetUserById(item.UserId);

                if (user != null)
                {
                    var dto = _userManager.GetUserDto(user);
                    item.UserPrimaryImageTag = dto.PrimaryImageTag;
                }
            }

            return result;
        }

        /// <inheritdoc />
        public QueryResult<ActivityLogEntry> GetActivityLogEntries(DateTime? minDate, int? startIndex, int? limit)
        {
            return GetActivityLogEntries(minDate, null, startIndex, limit);
        }
    }
}<|MERGE_RESOLUTION|>--- conflicted
+++ resolved
@@ -11,10 +11,6 @@
     /// </summary>
     public class ActivityManager : IActivityManager
     {
-<<<<<<< HEAD
-        /// <inheritdoc />
-        public event EventHandler<GenericEventArgs<ActivityLogEntry>> EntryCreated;
-
         private readonly IActivityRepository _repo;
         private readonly IUserManager _userManager;
 
@@ -23,26 +19,15 @@
         /// </summary>
         /// <param name="repo">The activity repository.</param>
         /// <param name="userManager">The user manager.</param>
-        public ActivityManager(
-            IActivityRepository repo,
-            IUserManager userManager)
-=======
-        private readonly IActivityRepository _repo;
-        private readonly IUserManager _userManager;
-
         public ActivityManager(IActivityRepository repo, IUserManager userManager)
->>>>>>> a85b1dcb
         {
             _repo = repo;
             _userManager = userManager;
         }
 
-<<<<<<< HEAD
         /// <inheritdoc />
-=======
         public event EventHandler<GenericEventArgs<ActivityLogEntry>> EntryCreated;
 
->>>>>>> a85b1dcb
         public void Create(ActivityLogEntry entry)
         {
             entry.Date = DateTime.UtcNow;
