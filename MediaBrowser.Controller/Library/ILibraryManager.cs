using System;
using System.Collections.Generic;
using System.Threading;
using System.Threading.Tasks;
using Jellyfin.Data.Entities;
using MediaBrowser.Controller.Dto;
using MediaBrowser.Controller.Entities;
using MediaBrowser.Controller.Entities.Audio;
using MediaBrowser.Controller.Providers;
using MediaBrowser.Controller.Resolvers;
using MediaBrowser.Controller.Sorting;
using MediaBrowser.Model.Configuration;
using MediaBrowser.Model.Dto;
using MediaBrowser.Model.Entities;
using MediaBrowser.Model.IO;
using MediaBrowser.Model.Querying;
using Episode = MediaBrowser.Controller.Entities.TV.Episode;
using Genre = MediaBrowser.Controller.Entities.Genre;
using Person = MediaBrowser.Controller.Entities.Person;

namespace MediaBrowser.Controller.Library
{
    /// <summary>
    /// Interface ILibraryManager
    /// </summary>
    public interface ILibraryManager
    {
        /// <summary>
        /// Resolves the path.
        /// </summary>
        /// <param name="fileInfo">The file information.</param>
        /// <param name="parent">The parent.</param>
        /// <param name="allowIgnorePath">Allow the path to be ignored.</param>
        /// <returns>BaseItem.</returns>
<<<<<<< HEAD
        BaseItem ResolvePath(FileSystemMetadata fileInfo, Folder parent = null);
=======
        BaseItem ResolvePath(
            FileSystemMetadata fileInfo,
            Folder parent = null,
            bool allowIgnorePath = true);
>>>>>>> 762e0c8d

        /// <summary>
        /// Resolves a set of files into a list of BaseItem
        /// </summary>
        IEnumerable<BaseItem> ResolvePaths(
            IEnumerable<FileSystemMetadata> files,
            IDirectoryService directoryService,
            Folder parent,
            LibraryOptions libraryOptions,
            string collectionType = null);

        /// <summary>
        /// Gets the root folder.
        /// </summary>
        /// <value>The root folder.</value>
        AggregateFolder RootFolder { get; }

        /// <summary>
        /// Gets a Person
        /// </summary>
        /// <param name="name">The name.</param>
        /// <returns>Task{Person}.</returns>
        Person GetPerson(string name);

        /// <summary>
        /// Finds the by path.
        /// </summary>
        /// <param name="path">The path.</param>
        /// <returns>BaseItem.</returns>
        BaseItem FindByPath(string path, bool? isFolder);

        /// <summary>
        /// Gets the artist.
        /// </summary>
        /// <param name="name">The name.</param>
        /// <returns>Task{Artist}.</returns>
        MusicArtist GetArtist(string name);
        MusicArtist GetArtist(string name, DtoOptions options);
        /// <summary>
        /// Gets a Studio
        /// </summary>
        /// <param name="name">The name.</param>
        /// <returns>Task{Studio}.</returns>
        Studio GetStudio(string name);

        /// <summary>
        /// Gets a Genre
        /// </summary>
        /// <param name="name">The name.</param>
        /// <returns>Task{Genre}.</returns>
        Genre GetGenre(string name);

        /// <summary>
        /// Gets the genre.
        /// </summary>
        /// <param name="name">The name.</param>
        /// <returns>Task{MusicGenre}.</returns>
        MusicGenre GetMusicGenre(string name);

        /// <summary>
        /// Gets a Year
        /// </summary>
        /// <param name="value">The value.</param>
        /// <returns>Task{Year}.</returns>
        /// <exception cref="ArgumentOutOfRangeException"></exception>
        Year GetYear(int value);

        /// <summary>
        /// Validate and refresh the People sub-set of the IBN.
        /// The items are stored in the db but not loaded into memory until actually requested by an operation.
        /// </summary>
        /// <param name="cancellationToken">The cancellation token.</param>
        /// <param name="progress">The progress.</param>
        /// <returns>Task.</returns>
        Task ValidatePeople(CancellationToken cancellationToken, IProgress<double> progress);

        /// <summary>
        /// Reloads the root media folder
        /// </summary>
        /// <param name="progress">The progress.</param>
        /// <param name="cancellationToken">The cancellation token.</param>
        /// <returns>Task.</returns>
        Task ValidateMediaLibrary(IProgress<double> progress, CancellationToken cancellationToken);

        /// <summary>
        /// Queues the library scan.
        /// </summary>
        void QueueLibraryScan();

        void UpdateImages(BaseItem item, bool forceUpdate = false);

        /// <summary>
        /// Gets the default view.
        /// </summary>
        /// <returns>IEnumerable{VirtualFolderInfo}.</returns>
        List<VirtualFolderInfo> GetVirtualFolders();

        List<VirtualFolderInfo> GetVirtualFolders(bool includeRefreshState);

        /// <summary>
        /// Gets the item by id.
        /// </summary>
        /// <param name="id">The id.</param>
        /// <returns>BaseItem.</returns>
        BaseItem GetItemById(Guid id);

        /// <summary>
        /// Gets the intros.
        /// </summary>
        /// <param name="item">The item.</param>
        /// <param name="user">The user.</param>
        /// <returns>IEnumerable{System.String}.</returns>
        Task<IEnumerable<Video>> GetIntros(BaseItem item, User user);

        /// <summary>
        /// Gets all intro files.
        /// </summary>
        /// <returns>IEnumerable{System.String}.</returns>
        IEnumerable<string> GetAllIntroFiles();

        /// <summary>
        /// Adds the parts.
        /// </summary>
        /// <param name="rules">The rules.</param>
        /// <param name="resolvers">The resolvers.</param>
        /// <param name="introProviders">The intro providers.</param>
        /// <param name="itemComparers">The item comparers.</param>
        /// <param name="postscanTasks">The postscan tasks.</param>
        void AddParts(
            IEnumerable<IResolverIgnoreRule> rules,
            IEnumerable<IItemResolver> resolvers,
            IEnumerable<IIntroProvider> introProviders,
            IEnumerable<IBaseItemComparer> itemComparers,
            IEnumerable<ILibraryPostScanTask> postscanTasks);

        /// <summary>
        /// Sorts the specified items.
        /// </summary>
        /// <param name="items">The items.</param>
        /// <param name="user">The user.</param>
        /// <param name="sortBy">The sort by.</param>
        /// <param name="sortOrder">The sort order.</param>
        /// <returns>IEnumerable{BaseItem}.</returns>
        IEnumerable<BaseItem> Sort(IEnumerable<BaseItem> items, User user, IEnumerable<string> sortBy, SortOrder sortOrder);
        IEnumerable<BaseItem> Sort(IEnumerable<BaseItem> items, User user, IEnumerable<ValueTuple<string, SortOrder>> orderBy);

        /// <summary>
        /// Gets the user root folder.
        /// </summary>
        /// <returns>UserRootFolder.</returns>
        Folder GetUserRootFolder();

        /// <summary>
        /// Creates the item.
        /// </summary>
        void CreateItem(BaseItem item, BaseItem parent);

        /// <summary>
        /// Creates the items.
        /// </summary>
        void CreateItems(IEnumerable<BaseItem> items, BaseItem parent, CancellationToken cancellationToken);

        /// <summary>
        /// Updates the item.
        /// </summary>
        void UpdateItems(IEnumerable<BaseItem> items, BaseItem parent, ItemUpdateType updateReason, CancellationToken cancellationToken);

        void UpdateItem(BaseItem item, BaseItem parent, ItemUpdateType updateReason, CancellationToken cancellationToken);

        /// <summary>
        /// Retrieves the item.
        /// </summary>
        /// <param name="id">The id.</param>
        /// <returns>BaseItem.</returns>
        BaseItem RetrieveItem(Guid id);

        bool IsScanRunning { get; }

        /// <summary>
        /// Occurs when [item added].
        /// </summary>
        event EventHandler<ItemChangeEventArgs> ItemAdded;

        /// <summary>
        /// Occurs when [item updated].
        /// </summary>
        event EventHandler<ItemChangeEventArgs> ItemUpdated;
        /// <summary>
        /// Occurs when [item removed].
        /// </summary>
        event EventHandler<ItemChangeEventArgs> ItemRemoved;

        /// <summary>
        /// Finds the type of the collection.
        /// </summary>
        /// <param name="item">The item.</param>
        /// <returns>System.String.</returns>
        string GetContentType(BaseItem item);

        /// <summary>
        /// Gets the type of the inherited content.
        /// </summary>
        /// <param name="item">The item.</param>
        /// <returns>System.String.</returns>
        string GetInheritedContentType(BaseItem item);

        /// <summary>
        /// Gets the type of the configured content.
        /// </summary>
        /// <param name="item">The item.</param>
        /// <returns>System.String.</returns>
        string GetConfiguredContentType(BaseItem item);

        /// <summary>
        /// Gets the type of the configured content.
        /// </summary>
        /// <param name="path">The path.</param>
        /// <returns>System.String.</returns>
        string GetConfiguredContentType(string path);

        /// <summary>
        /// Normalizes the root path list.
        /// </summary>
        /// <param name="paths">The paths.</param>
        /// <returns>IEnumerable{System.String}.</returns>
        List<FileSystemMetadata> NormalizeRootPathList(IEnumerable<FileSystemMetadata> paths);

        /// <summary>
        /// Registers the item.
        /// </summary>
        /// <param name="item">The item.</param>
        void RegisterItem(BaseItem item);

        /// <summary>
        /// Deletes the item.
        /// </summary>
        void DeleteItem(BaseItem item, DeleteOptions options);

        /// <summary>
        /// Deletes the item.
        /// </summary>
        void DeleteItem(BaseItem item, DeleteOptions options, bool notifyParentItem);

        /// <summary>
        /// Deletes the item.
        /// </summary>
        void DeleteItem(BaseItem item, DeleteOptions options, BaseItem parent, bool notifyParentItem);

        /// <summary>
        /// Gets the named view.
        /// </summary>
        /// <param name="user">The user.</param>
        /// <param name="name">The name.</param>
        /// <param name="parentId">The parent identifier.</param>
        /// <param name="viewType">Type of the view.</param>
        /// <param name="sortName">Name of the sort.</param>
        UserView GetNamedView(
            User user,
            string name,
            Guid parentId,
            string viewType,
            string sortName);

        /// <summary>
        /// Gets the named view.
        /// </summary>
        /// <param name="user">The user.</param>
        /// <param name="name">The name.</param>
        /// <param name="viewType">Type of the view.</param>
        /// <param name="sortName">Name of the sort.</param>
        UserView GetNamedView(
            User user,
            string name,
            string viewType,
            string sortName);

        /// <summary>
        /// Gets the named view.
        /// </summary>
        /// <param name="name">The name.</param>
        /// <param name="viewType">Type of the view.</param>
        /// <param name="sortName">Name of the sort.</param>
        UserView GetNamedView(string name,
            string viewType,
            string sortName);

        /// <summary>
        /// Gets the named view.
        /// </summary>
        /// <param name="name">The name.</param>
        /// <param name="parentId">The parent identifier.</param>
        /// <param name="viewType">Type of the view.</param>
        /// <param name="sortName">Name of the sort.</param>
        /// <param name="uniqueId">The unique identifier.</param>
        UserView GetNamedView(string name,
            Guid parentId,
            string viewType,
            string sortName,
            string uniqueId);

        /// <summary>
        /// Gets the shadow view.
        /// </summary>
        /// <param name="parent">The parent.</param>
        /// <param name="viewType">Type of the view.</param>
        /// <param name="sortName">Name of the sort.</param>
        UserView GetShadowView(BaseItem parent,
          string viewType,
          string sortName);

        /// <summary>
        /// Determines whether [is video file] [the specified path].
        /// </summary>
        /// <param name="path">The path.</param>
        /// <returns><c>true</c> if [is video file] [the specified path]; otherwise, <c>false</c>.</returns>
        bool IsVideoFile(string path);

        /// <summary>
        /// Determines whether [is audio file] [the specified path].
        /// </summary>
        /// <param name="path">The path.</param>
        /// <returns><c>true</c> if [is audio file] [the specified path]; otherwise, <c>false</c>.</returns>
        bool IsAudioFile(string path);

        /// <summary>
        /// Gets the season number from path.
        /// </summary>
        /// <param name="path">The path.</param>
        /// <returns>System.Nullable&lt;System.Int32&gt;.</returns>
        int? GetSeasonNumberFromPath(string path);

        /// <summary>
        /// Fills the missing episode numbers from path.
        /// </summary>
        bool FillMissingEpisodeNumbersFromPath(Episode episode, bool forceRefresh);

        /// <summary>
        /// Parses the name.
        /// </summary>
        /// <param name="name">The name.</param>
        /// <returns>ItemInfo.</returns>
        ItemLookupInfo ParseName(string name);

        /// <summary>
        /// Gets the new item identifier.
        /// </summary>
        /// <param name="key">The key.</param>
        /// <param name="type">The type.</param>
        /// <returns>Guid.</returns>
        Guid GetNewItemId(string key, Type type);

        /// <summary>
        /// Finds the trailers.
        /// </summary>
        /// <param name="owner">The owner.</param>
        /// <param name="fileSystemChildren">The file system children.</param>
        /// <param name="directoryService">The directory service.</param>
        /// <returns>IEnumerable&lt;Trailer&gt;.</returns>
        IEnumerable<Video> FindTrailers(BaseItem owner, List<FileSystemMetadata> fileSystemChildren,
            IDirectoryService directoryService);

        /// <summary>
        /// Finds the extras.
        /// </summary>
        /// <param name="owner">The owner.</param>
        /// <param name="fileSystemChildren">The file system children.</param>
        /// <param name="directoryService">The directory service.</param>
        /// <returns>IEnumerable&lt;Video&gt;.</returns>
        IEnumerable<Video> FindExtras(BaseItem owner, List<FileSystemMetadata> fileSystemChildren,
            IDirectoryService directoryService);

        /// <summary>
        /// Gets the collection folders.
        /// </summary>
        /// <param name="item">The item.</param>
        /// <returns>IEnumerable&lt;Folder&gt;.</returns>
        List<Folder> GetCollectionFolders(BaseItem item);

        List<Folder> GetCollectionFolders(BaseItem item, List<Folder> allUserRootChildren);

        LibraryOptions GetLibraryOptions(BaseItem item);

        /// <summary>
        /// Gets the people.
        /// </summary>
        /// <param name="item">The item.</param>
        /// <returns>List&lt;PersonInfo&gt;.</returns>
        List<PersonInfo> GetPeople(BaseItem item);

        /// <summary>
        /// Gets the people.
        /// </summary>
        /// <param name="query">The query.</param>
        /// <returns>List&lt;PersonInfo&gt;.</returns>
        List<PersonInfo> GetPeople(InternalPeopleQuery query);

        /// <summary>
        /// Gets the people items.
        /// </summary>
        /// <param name="query">The query.</param>
        /// <returns>List&lt;Person&gt;.</returns>
        List<Person> GetPeopleItems(InternalPeopleQuery query);

        /// <summary>
        /// Updates the people.
        /// </summary>
        /// <param name="item">The item.</param>
        /// <param name="people">The people.</param>
        void UpdatePeople(BaseItem item, List<PersonInfo> people);

        /// <summary>
        /// Gets the item ids.
        /// </summary>
        /// <param name="query">The query.</param>
        /// <returns>List&lt;Guid&gt;.</returns>
        List<Guid> GetItemIds(InternalItemsQuery query);

        /// <summary>
        /// Gets the people names.
        /// </summary>
        /// <param name="query">The query.</param>
        /// <returns>List&lt;System.String&gt;.</returns>
        List<string> GetPeopleNames(InternalPeopleQuery query);

        /// <summary>
        /// Queries the items.
        /// </summary>
        /// <param name="query">The query.</param>
        /// <returns>QueryResult&lt;BaseItem&gt;.</returns>
        QueryResult<BaseItem> QueryItems(InternalItemsQuery query);

        string GetPathAfterNetworkSubstitution(string path, BaseItem ownerItem = null);

        /// <summary>
        /// Substitutes the path.
        /// </summary>
        /// <param name="path">The path.</param>
        /// <param name="from">From.</param>
        /// <param name="to">To.</param>
        /// <returns>System.String.</returns>
        string SubstitutePath(string path, string from, string to);

        /// <summary>
        /// Converts the image to local.
        /// </summary>
        /// <param name="item">The item.</param>
        /// <param name="image">The image.</param>
        /// <param name="imageIndex">Index of the image.</param>
        /// <returns>Task.</returns>
        Task<ItemImageInfo> ConvertImageToLocal(BaseItem item, ItemImageInfo image, int imageIndex);

        /// <summary>
        /// Gets the items.
        /// </summary>
        /// <param name="query">The query.</param>
        /// <returns>QueryResult&lt;BaseItem&gt;.</returns>
        List<BaseItem> GetItemList(InternalItemsQuery query);

        List<BaseItem> GetItemList(InternalItemsQuery query, bool allowExternalContent);

        /// <summary>
        /// Gets the items.
        /// </summary>
        List<BaseItem> GetItemList(InternalItemsQuery query, List<BaseItem> parents);

        /// <summary>
        /// Gets the items result.
        /// </summary>
        /// <param name="query">The query.</param>
        /// <returns>QueryResult&lt;BaseItem&gt;.</returns>
        QueryResult<BaseItem> GetItemsResult(InternalItemsQuery query);

        /// <summary>
        /// Ignores the file.
        /// </summary>
        /// <param name="file">The file.</param>
        /// <param name="parent">The parent.</param>
        /// <returns><c>true</c> if XXXX, <c>false</c> otherwise.</returns>
        bool IgnoreFile(FileSystemMetadata file, BaseItem parent);

        Guid GetStudioId(string name);

        Guid GetGenreId(string name);

        Guid GetMusicGenreId(string name);

        Task AddVirtualFolder(string name, string collectionType, LibraryOptions options, bool refreshLibrary);
        Task RemoveVirtualFolder(string name, bool refreshLibrary);
        void AddMediaPath(string virtualFolderName, MediaPathInfo path);
        void UpdateMediaPath(string virtualFolderName, MediaPathInfo path);
        void RemoveMediaPath(string virtualFolderName, string path);

        QueryResult<(BaseItem, ItemCounts)> GetGenres(InternalItemsQuery query);
        QueryResult<(BaseItem, ItemCounts)> GetMusicGenres(InternalItemsQuery query);
        QueryResult<(BaseItem, ItemCounts)> GetStudios(InternalItemsQuery query);
        QueryResult<(BaseItem, ItemCounts)> GetArtists(InternalItemsQuery query);
        QueryResult<(BaseItem, ItemCounts)> GetAlbumArtists(InternalItemsQuery query);
        QueryResult<(BaseItem, ItemCounts)> GetAllArtists(InternalItemsQuery query);

        int GetCount(InternalItemsQuery query);

        void AddExternalSubtitleStreams(List<MediaStream> streams,
            string videoPath,
            string[] files);
    }
}<|MERGE_RESOLUTION|>--- conflicted
+++ resolved
@@ -32,14 +32,10 @@
         /// <param name="parent">The parent.</param>
         /// <param name="allowIgnorePath">Allow the path to be ignored.</param>
         /// <returns>BaseItem.</returns>
-<<<<<<< HEAD
-        BaseItem ResolvePath(FileSystemMetadata fileInfo, Folder parent = null);
-=======
         BaseItem ResolvePath(
             FileSystemMetadata fileInfo,
             Folder parent = null,
             bool allowIgnorePath = true);
->>>>>>> 762e0c8d
 
         /// <summary>
         /// Resolves a set of files into a list of BaseItem
