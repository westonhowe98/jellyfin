--- conflicted
+++ resolved
@@ -265,13 +265,8 @@
                 }
             }
 
-<<<<<<< HEAD
             primaryVersion.LinkedAlternateVersions = alternateVersionsOfPrimary.ToArray();
-            primaryVersion.UpdateToRepository(ItemUpdateType.MetadataEdit, CancellationToken.None);
-=======
-            primaryVersion.LinkedAlternateVersions = list.ToArray();
             await primaryVersion.UpdateToRepositoryAsync(ItemUpdateType.MetadataEdit, CancellationToken.None).ConfigureAwait(false);
->>>>>>> 8c28824c
             return NoContent();
         }
 
