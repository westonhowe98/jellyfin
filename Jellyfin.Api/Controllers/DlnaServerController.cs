using System;
using System.ComponentModel.DataAnnotations;
using System.Diagnostics.CodeAnalysis;
using System.IO;
using System.Net.Mime;
using System.Threading.Tasks;
using Emby.Dlna;
using Emby.Dlna.Main;
using Jellyfin.Api.Attributes;
using MediaBrowser.Controller.Dlna;
using Microsoft.AspNetCore.Http;
using Microsoft.AspNetCore.Mvc;

namespace Jellyfin.Api.Controllers
{
    /// <summary>
    /// Dlna Server Controller.
    /// </summary>
    [Route("Dlna")]
    public class DlnaServerController : BaseJellyfinApiController
    {
        private readonly IDlnaManager _dlnaManager;
        private readonly IContentDirectory _contentDirectory;
        private readonly IConnectionManager _connectionManager;
        private readonly IMediaReceiverRegistrar _mediaReceiverRegistrar;

        /// <summary>
        /// Initializes a new instance of the <see cref="DlnaServerController"/> class.
        /// </summary>
        /// <param name="dlnaManager">Instance of the <see cref="IDlnaManager"/> interface.</param>
        public DlnaServerController(IDlnaManager dlnaManager)
        {
            _dlnaManager = dlnaManager;
            _contentDirectory = DlnaEntryPoint.Current.ContentDirectory;
            _connectionManager = DlnaEntryPoint.Current.ConnectionManager;
            _mediaReceiverRegistrar = DlnaEntryPoint.Current.MediaReceiverRegistrar;
        }

        /// <summary>
        /// Get Description Xml.
        /// </summary>
        /// <param name="serverId">Server UUID.</param>
        /// <response code="200">Description xml returned.</response>
        /// <returns>An <see cref="OkResult"/> containing the description xml.</returns>
        [HttpGet("{serverId}/description")]
        [HttpGet("{serverId}/description.xml", Name = "GetDescriptionXml_2")]
        [ProducesResponseType(StatusCodes.Status200OK)]
<<<<<<< HEAD
        [Produces(MediaTypeNames.Text.Xml)]
        [ProducesFile(MediaTypeNames.Text.Xml)]
        public ActionResult GetDescriptionXml([FromRoute] string serverId)
=======
        public ActionResult GetDescriptionXml([FromRoute, Required] string serverId)
>>>>>>> 99bbbea9
        {
            var url = GetAbsoluteUri();
            var serverAddress = url.Substring(0, url.IndexOf("/dlna/", StringComparison.OrdinalIgnoreCase));
            var xml = _dlnaManager.GetServerDescriptionXml(Request.Headers, serverId, serverAddress);
            return Ok(xml);
        }

        /// <summary>
        /// Gets Dlna content directory xml.
        /// </summary>
        /// <param name="serverId">Server UUID.</param>
        /// <response code="200">Dlna content directory returned.</response>
        /// <returns>An <see cref="OkResult"/> containing the dlna content directory xml.</returns>
        [HttpGet("{serverId}/ContentDirectory")]
        [HttpGet("{serverId}/ContentDirectory/ContentDirectory", Name = "GetContentDirectory_2")]
        [HttpGet("{serverId}/ContentDirectory/ContentDirectory.xml", Name = "GetContentDirectory_3")]
        [ProducesResponseType(StatusCodes.Status200OK)]
        [Produces(MediaTypeNames.Text.Xml)]
        [ProducesFile(MediaTypeNames.Text.Xml)]
        [SuppressMessage("Microsoft.Performance", "CA1801:ReviewUnusedParameters", MessageId = "serverId", Justification = "Required for DLNA")]
        public ActionResult GetContentDirectory([FromRoute, Required] string serverId)
        {
            return Ok(_contentDirectory.GetServiceXml());
        }

        /// <summary>
        /// Gets Dlna media receiver registrar xml.
        /// </summary>
        /// <param name="serverId">Server UUID.</param>
        /// <returns>Dlna media receiver registrar xml.</returns>
        [HttpGet("{serverId}/MediaReceiverRegistrar")]
        [HttpGet("{serverId}/MediaReceiverRegistrar/MediaReceiverRegistrar", Name = "GetMediaReceiverRegistrar_2")]
        [HttpGet("{serverId}/MediaReceiverRegistrar/MediaReceiverRegistrar.xml", Name = "GetMediaReceiverRegistrar_3")]
        [ProducesResponseType(StatusCodes.Status200OK)]
        [Produces(MediaTypeNames.Text.Xml)]
        [ProducesFile(MediaTypeNames.Text.Xml)]
        [SuppressMessage("Microsoft.Performance", "CA1801:ReviewUnusedParameters", MessageId = "serverId", Justification = "Required for DLNA")]
        public ActionResult GetMediaReceiverRegistrar([FromRoute, Required] string serverId)
        {
            return Ok(_mediaReceiverRegistrar.GetServiceXml());
        }

        /// <summary>
        /// Gets Dlna media receiver registrar xml.
        /// </summary>
        /// <param name="serverId">Server UUID.</param>
        /// <returns>Dlna media receiver registrar xml.</returns>
        [HttpGet("{serverId}/ConnectionManager")]
        [HttpGet("{serverId}/ConnectionManager/ConnectionManager", Name = "GetConnectionManager_2")]
        [HttpGet("{serverId}/ConnectionManager/ConnectionManager.xml", Name = "GetConnectionManager_3")]
        [ProducesResponseType(StatusCodes.Status200OK)]
        [Produces(MediaTypeNames.Text.Xml)]
        [ProducesFile(MediaTypeNames.Text.Xml)]
        [SuppressMessage("Microsoft.Performance", "CA1801:ReviewUnusedParameters", MessageId = "serverId", Justification = "Required for DLNA")]
        public ActionResult GetConnectionManager([FromRoute, Required] string serverId)
        {
            return Ok(_connectionManager.GetServiceXml());
        }

        /// <summary>
        /// Process a content directory control request.
        /// </summary>
        /// <param name="serverId">Server UUID.</param>
        /// <returns>Control response.</returns>
        [HttpPost("{serverId}/ContentDirectory/Control")]
        public async Task<ActionResult<ControlResponse>> ProcessContentDirectoryControlRequest([FromRoute, Required] string serverId)
        {
            return await ProcessControlRequestInternalAsync(serverId, Request.Body, _contentDirectory).ConfigureAwait(false);
        }

        /// <summary>
        /// Process a connection manager control request.
        /// </summary>
        /// <param name="serverId">Server UUID.</param>
        /// <returns>Control response.</returns>
        [HttpPost("{serverId}/ConnectionManager/Control")]
        public async Task<ActionResult<ControlResponse>> ProcessConnectionManagerControlRequest([FromRoute, Required] string serverId)
        {
            return await ProcessControlRequestInternalAsync(serverId, Request.Body, _connectionManager).ConfigureAwait(false);
        }

        /// <summary>
        /// Process a media receiver registrar control request.
        /// </summary>
        /// <param name="serverId">Server UUID.</param>
        /// <returns>Control response.</returns>
        [HttpPost("{serverId}/MediaReceiverRegistrar/Control")]
        public async Task<ActionResult<ControlResponse>> ProcessMediaReceiverRegistrarControlRequest([FromRoute, Required] string serverId)
        {
            return await ProcessControlRequestInternalAsync(serverId, Request.Body, _mediaReceiverRegistrar).ConfigureAwait(false);
        }

        /// <summary>
        /// Processes an event subscription request.
        /// </summary>
        /// <param name="serverId">Server UUID.</param>
        /// <returns>Event subscription response.</returns>
        [HttpSubscribe("{serverId}/MediaReceiverRegistrar/Events")]
        [HttpUnsubscribe("{serverId}/MediaReceiverRegistrar/Events")]
        [ApiExplorerSettings(IgnoreApi = true)] // Ignore in openapi docs
        [SuppressMessage("Microsoft.Performance", "CA1801:ReviewUnusedParameters", MessageId = "serverId", Justification = "Required for DLNA")]
        public ActionResult<EventSubscriptionResponse> ProcessMediaReceiverRegistrarEventRequest(string serverId)
        {
            return ProcessEventRequest(_mediaReceiverRegistrar);
        }

        /// <summary>
        /// Processes an event subscription request.
        /// </summary>
        /// <param name="serverId">Server UUID.</param>
        /// <returns>Event subscription response.</returns>
        [HttpSubscribe("{serverId}/ContentDirectory/Events")]
        [HttpUnsubscribe("{serverId}/ContentDirectory/Events")]
        [ApiExplorerSettings(IgnoreApi = true)] // Ignore in openapi docs
        [SuppressMessage("Microsoft.Performance", "CA1801:ReviewUnusedParameters", MessageId = "serverId", Justification = "Required for DLNA")]
        public ActionResult<EventSubscriptionResponse> ProcessContentDirectoryEventRequest(string serverId)
        {
            return ProcessEventRequest(_contentDirectory);
        }

        /// <summary>
        /// Processes an event subscription request.
        /// </summary>
        /// <param name="serverId">Server UUID.</param>
        /// <returns>Event subscription response.</returns>
        [HttpSubscribe("{serverId}/ConnectionManager/Events")]
        [HttpUnsubscribe("{serverId}/ConnectionManager/Events")]
        [ApiExplorerSettings(IgnoreApi = true)] // Ignore in openapi docs
        [SuppressMessage("Microsoft.Performance", "CA1801:ReviewUnusedParameters", MessageId = "serverId", Justification = "Required for DLNA")]
        public ActionResult<EventSubscriptionResponse> ProcessConnectionManagerEventRequest(string serverId)
        {
            return ProcessEventRequest(_connectionManager);
        }

        /// <summary>
        /// Gets a server icon.
        /// </summary>
        /// <param name="serverId">Server UUID.</param>
        /// <param name="fileName">The icon filename.</param>
        /// <returns>Icon stream.</returns>
        [HttpGet("{serverId}/icons/{fileName}")]
        [SuppressMessage("Microsoft.Performance", "CA1801:ReviewUnusedParameters", MessageId = "serverId", Justification = "Required for DLNA")]
<<<<<<< HEAD
        [ProducesResponseType(StatusCodes.Status200OK)]
        [ProducesImageFile]
        public ActionResult GetIconId([FromRoute] string serverId, [FromRoute] string fileName)
=======
        public ActionResult GetIconId([FromRoute, Required] string serverId, [FromRoute, Required] string fileName)
>>>>>>> 99bbbea9
        {
            return GetIconInternal(fileName);
        }

        /// <summary>
        /// Gets a server icon.
        /// </summary>
        /// <param name="fileName">The icon filename.</param>
        /// <returns>Icon stream.</returns>
        [HttpGet("icons/{fileName}")]
<<<<<<< HEAD
        [ProducesImageFile]
        public ActionResult GetIcon([FromRoute] string fileName)
=======
        public ActionResult GetIcon([FromRoute, Required] string fileName)
>>>>>>> 99bbbea9
        {
            return GetIconInternal(fileName);
        }

        private ActionResult GetIconInternal(string fileName)
        {
            var icon = _dlnaManager.GetIcon(fileName);
            if (icon == null)
            {
                return NotFound();
            }

            var contentType = "image/" + Path.GetExtension(fileName)
                .TrimStart('.')
                .ToLowerInvariant();

            return File(icon.Stream, contentType);
        }

        private string GetAbsoluteUri()
        {
            return $"{Request.Scheme}://{Request.Host}{Request.Path}";
        }

        private Task<ControlResponse> ProcessControlRequestInternalAsync(string id, Stream requestStream, IUpnpService service)
        {
            return service.ProcessControlRequestAsync(new ControlRequest(Request.Headers)
            {
                InputXml = requestStream,
                TargetServerUuId = id,
                RequestedUrl = GetAbsoluteUri()
            });
        }

        private EventSubscriptionResponse ProcessEventRequest(IDlnaEventManager dlnaEventManager)
        {
            var subscriptionId = Request.Headers["SID"];
            if (string.Equals(Request.Method, "subscribe", StringComparison.OrdinalIgnoreCase))
            {
                var notificationType = Request.Headers["NT"];
                var callback = Request.Headers["CALLBACK"];
                var timeoutString = Request.Headers["TIMEOUT"];

                if (string.IsNullOrEmpty(notificationType))
                {
                    return dlnaEventManager.RenewEventSubscription(
                        subscriptionId,
                        notificationType,
                        timeoutString,
                        callback);
                }

                return dlnaEventManager.CreateEventSubscription(notificationType, timeoutString, callback);
            }

            return dlnaEventManager.CancelEventSubscription(subscriptionId);
        }
    }
}<|MERGE_RESOLUTION|>--- conflicted
+++ resolved
@@ -45,13 +45,9 @@
         [HttpGet("{serverId}/description")]
         [HttpGet("{serverId}/description.xml", Name = "GetDescriptionXml_2")]
         [ProducesResponseType(StatusCodes.Status200OK)]
-<<<<<<< HEAD
-        [Produces(MediaTypeNames.Text.Xml)]
-        [ProducesFile(MediaTypeNames.Text.Xml)]
-        public ActionResult GetDescriptionXml([FromRoute] string serverId)
-=======
+        [Produces(MediaTypeNames.Text.Xml)]
+        [ProducesFile(MediaTypeNames.Text.Xml)]
         public ActionResult GetDescriptionXml([FromRoute, Required] string serverId)
->>>>>>> 99bbbea9
         {
             var url = GetAbsoluteUri();
             var serverAddress = url.Substring(0, url.IndexOf("/dlna/", StringComparison.OrdinalIgnoreCase));
@@ -194,13 +190,9 @@
         /// <returns>Icon stream.</returns>
         [HttpGet("{serverId}/icons/{fileName}")]
         [SuppressMessage("Microsoft.Performance", "CA1801:ReviewUnusedParameters", MessageId = "serverId", Justification = "Required for DLNA")]
-<<<<<<< HEAD
         [ProducesResponseType(StatusCodes.Status200OK)]
         [ProducesImageFile]
-        public ActionResult GetIconId([FromRoute] string serverId, [FromRoute] string fileName)
-=======
         public ActionResult GetIconId([FromRoute, Required] string serverId, [FromRoute, Required] string fileName)
->>>>>>> 99bbbea9
         {
             return GetIconInternal(fileName);
         }
@@ -211,12 +203,8 @@
         /// <param name="fileName">The icon filename.</param>
         /// <returns>Icon stream.</returns>
         [HttpGet("icons/{fileName}")]
-<<<<<<< HEAD
         [ProducesImageFile]
-        public ActionResult GetIcon([FromRoute] string fileName)
-=======
         public ActionResult GetIcon([FromRoute, Required] string fileName)
->>>>>>> 99bbbea9
         {
             return GetIconInternal(fileName);
         }
