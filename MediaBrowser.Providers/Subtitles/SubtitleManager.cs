using System;
using System.Collections.Generic;
using System.IO;
using System.Linq;
using System.Threading;
using System.Threading.Tasks;
using MediaBrowser.Common.Configuration;
using MediaBrowser.Common.Extensions;
using MediaBrowser.Controller.Configuration;
using MediaBrowser.Controller.Entities;
using MediaBrowser.Controller.Entities.Movies;
using MediaBrowser.Controller.Entities.TV;
using MediaBrowser.Controller.Library;
using MediaBrowser.Controller.Persistence;
using MediaBrowser.Controller.Providers;
using MediaBrowser.Controller.Subtitles;
using MediaBrowser.Model.Configuration;
using MediaBrowser.Model.Entities;
using MediaBrowser.Model.Globalization;
using MediaBrowser.Model.IO;
using MediaBrowser.Model.Providers;
using Microsoft.Extensions.Logging;

namespace MediaBrowser.Providers.Subtitles
{
    public class SubtitleManager : ISubtitleManager
    {
        private ISubtitleProvider[] _subtitleProviders;
        private readonly ILogger _logger;
        private readonly IFileSystem _fileSystem;
        private readonly ILibraryMonitor _monitor;
        private readonly IMediaSourceManager _mediaSourceManager;

        public event EventHandler<SubtitleDownloadFailureEventArgs> SubtitleDownloadFailure;

        private ILocalizationManager _localization;

        public SubtitleManager(
            ILoggerFactory loggerFactory,
            IFileSystem fileSystem,
            ILibraryMonitor monitor,
            IMediaSourceManager mediaSourceManager,
            ILocalizationManager localizationManager)
        {
            _logger = loggerFactory.CreateLogger(nameof(SubtitleManager));
            _fileSystem = fileSystem;
            _monitor = monitor;
            _mediaSourceManager = mediaSourceManager;
            _localization = localizationManager;
        }

        public void AddParts(IEnumerable<ISubtitleProvider> subtitleProviders)
        {
            _subtitleProviders = subtitleProviders
                .OrderBy(i =>
                {
                    var hasOrder = i as IHasOrder;
                    return hasOrder == null ? 0 : hasOrder.Order;
                })
                .ToArray();
        }

        public async Task<RemoteSubtitleInfo[]> SearchSubtitles(SubtitleSearchRequest request, CancellationToken cancellationToken)
        {
            if (request.Language != null)
            {
                var culture = _localization.FindLanguageInfo(request.Language);

                if (culture != null)
                {
                    request.TwoLetterISOLanguageName = culture.TwoLetterISOLanguageName;
                }
            }

            var contentType = request.ContentType;
            var providers = _subtitleProviders
                .Where(i => i.SupportedMediaTypes.Contains(contentType))
                .Where(i => !request.DisabledSubtitleFetchers.Contains(i.Name, StringComparer.OrdinalIgnoreCase))
                .OrderBy(i =>
                {
                    var index = request.SubtitleFetcherOrder.ToList().IndexOf(i.Name);
                    return index == -1 ? int.MaxValue : index;
                })
                .ToArray();

            // If not searching all, search one at a time until something is found
            if (!request.SearchAllProviders)
            {
                foreach (var provider in providers)
                {
                    try
                    {
                        var searchResults = await provider.Search(request, cancellationToken).ConfigureAwait(false);

                        var list = searchResults.ToArray();

                        if (list.Length > 0)
                        {
                            Normalize(list);
                            return list;
                        }
                    }
                    catch (Exception ex)
                    {
                        _logger.LogError(ex, "Error downloading subtitles from {Provider}", provider.Name);
                    }
                }
                return new RemoteSubtitleInfo[] { };
            }

            var tasks = providers.Select(async i =>
            {
                try
                {
                    var searchResults = await i.Search(request, cancellationToken).ConfigureAwait(false);

                    var list = searchResults.ToArray();
                    Normalize(list);
                    return list;
                }
                catch (Exception ex)
                {
                    _logger.LogError(ex, "Error downloading subtitles from {0}", i.Name);
                    return new RemoteSubtitleInfo[] { };
                }
            });

            var results = await Task.WhenAll(tasks).ConfigureAwait(false);

            return results.SelectMany(i => i).ToArray();
        }

        public Task DownloadSubtitles(Video video, string subtitleId, CancellationToken cancellationToken)
        {
            var libraryOptions = BaseItem.LibraryManager.GetLibraryOptions(video);

            return DownloadSubtitles(video, libraryOptions, subtitleId, cancellationToken);
        }

        public async Task DownloadSubtitles(Video video,
            LibraryOptions libraryOptions,
            string subtitleId,
            CancellationToken cancellationToken)
        {
            var parts = subtitleId.Split(new[] { '_' }, 2);
            var provider = GetProvider(parts.First());

            var saveInMediaFolder = libraryOptions.SaveSubtitlesWithMedia;

            try
            {
                var response = await GetRemoteSubtitles(subtitleId, cancellationToken).ConfigureAwait(false);

                using (var stream = response.Stream)
                {
                    using (var memoryStream = new MemoryStream())
                    {
                        await stream.CopyToAsync(memoryStream).ConfigureAwait(false);
                        memoryStream.Position = 0;

                        var savePaths = new List<string>();
<<<<<<< HEAD
                        var saveFileName = _fileSystem.GetFileNameWithoutExtension(video.Path) + "." + response.Language.ToLowerInvariant();
=======
                        var saveFileName = Path.GetFileNameWithoutExtension(video.Path) + "." + response.Language.ToLower();
>>>>>>> ffcf6bdd

                        if (response.IsForced)
                        {
                            saveFileName += ".forced";
                        }

                        saveFileName += "." + response.Format.ToLowerInvariant();

                        if (saveInMediaFolder)
                        {
                            savePaths.Add(Path.Combine(video.ContainingFolderPath, saveFileName));
                        }

                        savePaths.Add(Path.Combine(video.GetInternalMetadataPath(), saveFileName));

                        await TrySaveToFiles(memoryStream, savePaths).ConfigureAwait(false);
                    }
                }
            }
            catch (RateLimitExceededException)
            {
                throw;
            }
            catch (Exception ex)
            {
                SubtitleDownloadFailure?.Invoke(this, new SubtitleDownloadFailureEventArgs
                {
                    Item = video,
                    Exception = ex,
                    Provider = provider.Name
                });

                throw;
            }
        }

        private async Task TrySaveToFiles(Stream stream, List<string> savePaths)
        {
            Exception exceptionToThrow = null;

            foreach (var savePath in savePaths)
            {
                _logger.LogInformation("Saving subtitles to {0}", savePath);

                _monitor.ReportFileSystemChangeBeginning(savePath);

                try
                {
                    Directory.CreateDirectory(Path.GetDirectoryName(savePath));

                    using (var fs = _fileSystem.GetFileStream(savePath, FileOpenMode.Create, FileAccessMode.Write, FileShareMode.Read, true))
                    {
                        await stream.CopyToAsync(fs).ConfigureAwait(false);
                    }

                    return;
                }
                catch (Exception ex)
                {
                    if (exceptionToThrow == null)
                    {
                        exceptionToThrow = ex;
                    }
                }
                finally
                {
                    _monitor.ReportFileSystemChangeComplete(savePath, false);
                }

                stream.Position = 0;
            }

            if (exceptionToThrow != null)
            {
                throw exceptionToThrow;
            }
        }

        public Task<RemoteSubtitleInfo[]> SearchSubtitles(Video video, string language, bool? isPerfectMatch, CancellationToken cancellationToken)
        {
            if (video.VideoType != VideoType.VideoFile)
            {
                return Task.FromResult(new RemoteSubtitleInfo[] { });
            }

            VideoContentType mediaType;

            if (video is Episode)
            {
                mediaType = VideoContentType.Episode;
            }
            else if (video is Movie)
            {
                mediaType = VideoContentType.Movie;
            }
            else
            {
                // These are the only supported types
                return Task.FromResult(new RemoteSubtitleInfo[] { });
            }

            var request = new SubtitleSearchRequest
            {
                ContentType = mediaType,
                IndexNumber = video.IndexNumber,
                Language = language,
                MediaPath = video.Path,
                Name = video.Name,
                ParentIndexNumber = video.ParentIndexNumber,
                ProductionYear = video.ProductionYear,
                ProviderIds = video.ProviderIds,
                RuntimeTicks = video.RunTimeTicks,
                IsPerfectMatch = isPerfectMatch ?? false
            };

            var episode = video as Episode;

            if (episode != null)
            {
                request.IndexNumberEnd = episode.IndexNumberEnd;
                request.SeriesName = episode.SeriesName;
            }

            return SearchSubtitles(request, cancellationToken);
        }

        private void Normalize(IEnumerable<RemoteSubtitleInfo> subtitles)
        {
            foreach (var sub in subtitles)
            {
                sub.Id = GetProviderId(sub.ProviderName) + "_" + sub.Id;
            }
        }

        private string GetProviderId(string name)
        {
            return name.ToLowerInvariant().GetMD5().ToString("N");
        }

        private ISubtitleProvider GetProvider(string id)
        {
            return _subtitleProviders.First(i => string.Equals(id, GetProviderId(i.Name)));
        }

        public Task DeleteSubtitles(BaseItem item, int index)
        {
            var stream = _mediaSourceManager.GetMediaStreams(new MediaStreamQuery
            {
                Index = index,
                ItemId = item.Id,
                Type = MediaStreamType.Subtitle

            }).First();

            var path = stream.Path;
            _monitor.ReportFileSystemChangeBeginning(path);

            try
            {
                _fileSystem.DeleteFile(path);
            }
            finally
            {
                _monitor.ReportFileSystemChangeComplete(path, false);
            }

            return item.RefreshMetadata(CancellationToken.None);
        }

        public Task<SubtitleResponse> GetRemoteSubtitles(string id, CancellationToken cancellationToken)
        {
            var parts = id.Split(new[] { '_' }, 2);

            var provider = GetProvider(parts.First());
            id = parts.Last();

            return provider.GetSubtitles(id, cancellationToken);
        }

        public SubtitleProviderInfo[] GetSupportedProviders(BaseItem video)
        {
            VideoContentType mediaType;

            if (video is Episode)
            {
                mediaType = VideoContentType.Episode;
            }
            else if (video is Movie)
            {
                mediaType = VideoContentType.Movie;
            }
            else
            {
                // These are the only supported types
                return new SubtitleProviderInfo[] { };
            }

            return _subtitleProviders
                .Where(i => i.SupportedMediaTypes.Contains(mediaType))
                .Select(i => new SubtitleProviderInfo
                {
                    Name = i.Name,
                    Id = GetProviderId(i.Name)

                }).ToArray();
        }

    }
}<|MERGE_RESOLUTION|>--- conflicted
+++ resolved
@@ -159,11 +159,7 @@
                         memoryStream.Position = 0;
 
                         var savePaths = new List<string>();
-<<<<<<< HEAD
-                        var saveFileName = _fileSystem.GetFileNameWithoutExtension(video.Path) + "." + response.Language.ToLowerInvariant();
-=======
-                        var saveFileName = Path.GetFileNameWithoutExtension(video.Path) + "." + response.Language.ToLower();
->>>>>>> ffcf6bdd
+                        var saveFileName = Path.GetFileNameWithoutExtension(video.Path) + "." + response.Language.ToLowerInvariant();
 
                         if (response.IsForced)
                         {
